--- conflicted
+++ resolved
@@ -1,11 +1,10 @@
-<<<<<<< HEAD
 *   Adding `ActionDispatch::Http::URI` class.
 
     It gives us a decorated stdlib `URI` object that is used for `Rails.application.url`.
     In a first step to simplify the `ActionDispatch::Http::URL` module, all class methods from it are moved `ActionDispatch::Http::URI`.
 
     *Tim Aßmann*
-=======
+
 *   Update `ActionController::AllowBrowser` to support passing method names to `:block`
 
     ```ruby
@@ -30,7 +29,6 @@
 *   Fix non-GET requests not updating cookies in `ActionController::TestCase`.
 
     *Jon Moss*, *Hartley McGuire*
->>>>>>> aea18ea9
 
 *   Update `ActionController::Live` to use a thread-pool to reuse threads across requests.
 
