--- conflicted
+++ resolved
@@ -1,15 +1,13 @@
-<<<<<<< HEAD
 *   Adding `ActionDispatch::Http::URI` class.
 
     It gives us a decorated stdlib `URI` object that is used for `Rails.application.url`.
     In a first step to simplify the `ActionDispatch::Http::URL` module, all class methods from it are moved `ActionDispatch::Http::URI`.
 
     *Tim Aßmann*
-=======
+
 *   Update `ActionController::Live` to use a thread-pool to reuse threads across requests.
 
     *Adam Renberg Tamm*
->>>>>>> a5d1e104
 
 *   Introduce safer, more explicit params handling method with `params#expect` such that
     `params.expect(table: [ :attr ])` replaces `params.require(:table).permit(:attr)`
