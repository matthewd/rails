--- conflicted
+++ resolved
@@ -9,173 +9,9 @@
   module Http
     module URL
       class << self
-<<<<<<< HEAD
         delegate :tld_length, :tld_length=, :secure_protocol, :secure_protocol=,
           :extract_domain, :extract_subdomain, :extract_subdomains, :url_for,
           :full_url_for, :path_for, to: ActionDispatch::Http::URI
-=======
-        # Returns the domain part of a host given the domain level.
-        #
-        #     # Top-level domain example
-        #     extract_domain('www.example.com', 1) # => "example.com"
-        #     # Second-level domain example
-        #     extract_domain('dev.www.example.co.uk', 2) # => "example.co.uk"
-        def extract_domain(host, tld_length)
-          extract_domain_from(host, tld_length) if named_host?(host)
-        end
-
-        # Returns the subdomains of a host as an Array given the domain level.
-        #
-        #     # Top-level domain example
-        #     extract_subdomains('www.example.com', 1) # => ["www"]
-        #     # Second-level domain example
-        #     extract_subdomains('dev.www.example.co.uk', 2) # => ["dev", "www"]
-        def extract_subdomains(host, tld_length)
-          if named_host?(host)
-            extract_subdomains_from(host, tld_length)
-          else
-            []
-          end
-        end
-
-        # Returns the subdomains of a host as a String given the domain level.
-        #
-        #     # Top-level domain example
-        #     extract_subdomain('www.example.com', 1) # => "www"
-        #     # Second-level domain example
-        #     extract_subdomain('dev.www.example.co.uk', 2) # => "dev.www"
-        def extract_subdomain(host, tld_length)
-          extract_subdomains(host, tld_length).join(".")
-        end
-
-        def url_for(options)
-          if options[:only_path]
-            path_for options
-          else
-            full_url_for options
-          end
-        end
-
-        def full_url_for(options)
-          host     = options[:host]
-          protocol = options[:protocol]
-          port     = options[:port]
-
-          unless host
-            raise ArgumentError, "Missing host to link to! Please provide the :host parameter, set default_url_options[:host], or set :only_path to true"
-          end
-
-          build_host_url(host, port, protocol, options, path_for(options))
-        end
-
-        def path_for(options)
-          path = options[:script_name].to_s.chomp("/")
-          path << options[:path] if options.key?(:path)
-
-          path = "/" if options[:trailing_slash] && path.blank?
-
-          add_params(path, options[:params]) if options.key?(:params)
-          add_anchor(path, options[:anchor]) if options.key?(:anchor)
-
-          path
-        end
-
-        private
-          def add_params(path, params)
-            params = { params: params } unless params.is_a?(Hash)
-            params.reject! { |_, v| v.to_param.nil? }
-            query = params.to_query
-            path << "?#{query}" unless query.empty?
-          end
-
-          def add_anchor(path, anchor)
-            if anchor
-              path << "##{Journey::Router::Utils.escape_fragment(anchor.to_param)}"
-            end
-          end
-
-          def extract_domain_from(host, tld_length)
-            host.split(".").last(1 + tld_length).join(".")
-          end
-
-          def extract_subdomains_from(host, tld_length)
-            parts = host.split(".")
-            parts[0..-(tld_length + 2)]
-          end
-
-          def build_host_url(host, port, protocol, options, path)
-            if match = host.match(HOST_REGEXP)
-              protocol ||= match[1] unless protocol == false
-              host       = match[2]
-              port       = match[3] unless options.key? :port
-            end
-
-            protocol = normalize_protocol protocol
-            host     = normalize_host(host, options)
-
-            result = protocol.dup
-
-            if options[:user] && options[:password]
-              result << "#{Rack::Utils.escape(options[:user])}:#{Rack::Utils.escape(options[:password])}@"
-            end
-
-            result << host
-            normalize_port(port, protocol) { |normalized_port|
-              result << ":#{normalized_port}"
-            }
-
-            result.concat path
-          end
-
-          def named_host?(host)
-            !IP_HOST_REGEXP.match?(host)
-          end
-
-          def normalize_protocol(protocol)
-            case protocol
-            when nil
-              secure_protocol ? "https://" : "http://"
-            when false, "//"
-              "//"
-            when PROTOCOL_REGEXP
-              "#{$1}://"
-            else
-              raise ArgumentError, "Invalid :protocol option: #{protocol.inspect}"
-            end
-          end
-
-          def normalize_host(_host, options)
-            return _host unless named_host?(_host)
-
-            tld_length = options[:tld_length] || @@tld_length
-            subdomain  = options.fetch :subdomain, true
-            domain     = options[:domain]
-
-            host = +""
-            if subdomain == true
-              return _host if domain.nil?
-
-              host << extract_subdomains_from(_host, tld_length).join(".")
-            elsif subdomain
-              host << subdomain.to_param
-            end
-            host << "." unless host.empty?
-            host << (domain || extract_domain_from(_host, tld_length))
-            host
-          end
-
-          def normalize_port(port, protocol)
-            return unless port
-
-            case protocol
-            when "//" then yield port
-            when "https://"
-              yield port unless port.to_i == 443
-            else
-              yield port unless port.to_i == 80
-            end
-          end
->>>>>>> cefd95bf
       end
 
       def initialize
@@ -318,49 +154,26 @@
         get_header("SERVER_PORT").to_i
       end
 
-<<<<<<< HEAD
-      # Returns the \domain part of a \host, such as "rubyonrails.org" in "www.rubyonrails.org". You can specify
-      # a different <tt>tld_length</tt>, such as 2 to catch rubyonrails.co.uk in "www.rubyonrails.co.uk".
-      def domain(tld_length = ActionDispatch::Http::URI.tld_length)
-        ActionDispatch::Http::URI.extract_domain(host, tld_length)
-      end
-
-      # Returns all the \subdomains as an array, so <tt>["dev", "www"]</tt> would be
-      # returned for "dev.www.rubyonrails.org". You can specify a different <tt>tld_length</tt>,
-      # such as 2 to catch <tt>["www"]</tt> instead of <tt>["www", "rubyonrails"]</tt>
-      # in "www.rubyonrails.co.uk".
-      def subdomains(tld_length = ActionDispatch::Http::URI.tld_length)
-        ActionDispatch::Http::URI.extract_subdomains(host, tld_length)
-      end
-
-      # Returns all the \subdomains as a string, so <tt>"dev.www"</tt> would be
-      # returned for "dev.www.rubyonrails.org". You can specify a different <tt>tld_length</tt>,
-      # such as 2 to catch <tt>"www"</tt> instead of <tt>"www.rubyonrails"</tt>
-      # in "www.rubyonrails.co.uk".
-      def subdomain(tld_length = ActionDispatch::Http::URI.tld_length)
-        ActionDispatch::Http::URI.extract_subdomain(host, tld_length)
-=======
       # Returns the domain part of a host, such as "rubyonrails.org" in
       # "www.rubyonrails.org". You can specify a different `tld_length`, such as 2 to
       # catch rubyonrails.co.uk in "www.rubyonrails.co.uk".
-      def domain(tld_length = @@tld_length)
-        ActionDispatch::Http::URL.extract_domain(host, tld_length)
+      def domain(tld_length = ActionDispatch::Http::URI.tld_length)
+        ActionDispatch::Http::URI.extract_domain(host, tld_length)
       end
 
       # Returns all the subdomains as an array, so `["dev", "www"]` would be returned
       # for "dev.www.rubyonrails.org". You can specify a different `tld_length`, such
       # as 2 to catch `["www"]` instead of `["www", "rubyonrails"]` in
       # "www.rubyonrails.co.uk".
-      def subdomains(tld_length = @@tld_length)
-        ActionDispatch::Http::URL.extract_subdomains(host, tld_length)
+      def subdomains(tld_length = ActionDispatch::Http::URI.tld_length)
+        ActionDispatch::Http::URI.extract_subdomains(host, tld_length)
       end
 
       # Returns all the subdomains as a string, so `"dev.www"` would be returned for
       # "dev.www.rubyonrails.org". You can specify a different `tld_length`, such as 2
       # to catch `"www"` instead of `"www.rubyonrails"` in "www.rubyonrails.co.uk".
-      def subdomain(tld_length = @@tld_length)
-        ActionDispatch::Http::URL.extract_subdomain(host, tld_length)
->>>>>>> cefd95bf
+      def subdomain(tld_length = ActionDispatch::Http::URI.tld_length)
+        ActionDispatch::Http::URI.extract_subdomain(host, tld_length)
       end
     end
   end
