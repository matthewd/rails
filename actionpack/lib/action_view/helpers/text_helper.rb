require 'active_support/core_ext/string/filters'
require 'active_support/core_ext/array/extract_options'

module ActionView
  # = Action View Text Helpers
  module Helpers #:nodoc:
    # The TextHelper module provides a set of methods for filtering, formatting
    # and transforming strings, which can reduce the amount of inline Ruby code in
    # your views. These helper methods extend Action View making them callable
    # within your template files.
    #
    # ==== Sanitization
    #
    # Most text helpers by default sanitize the given content, but do not escape it.
    # This means HTML tags will appear in the page but all malicious code will be removed.
    # Let's look at some examples using the +simple_format+ method:
    #
    #   simple_format('<a href="http://example.com/">Example</a>')
    #   # => "<p><a href=\"http://example.com/\">Example</a></p>"
    #
    #   simple_format('<a href="javascript:alert(\'no!\')">Example</a>')
    #   # => "<p><a>Example</a></p>"
    #
    # If you want to escape all content, you should invoke the +h+ method before
    # calling the text helper.
    #
    #   simple_format h('<a href="http://example.com/">Example</a>')
    #   # => "<p>&lt;a href=\"http://example.com/\"&gt;Example&lt;/a&gt;</p>"
    module TextHelper
      extend ActiveSupport::Concern

      include SanitizeHelper
      include TagHelper
      # The preferred method of outputting text in your views is to use the
      # <%= "text" %> eRuby syntax. The regular _puts_ and _print_ methods
      # do not operate as expected in an eRuby code block. If you absolutely must
      # output text within a non-output code block (i.e., <% %>), you can use the concat method.
      #
      #   <%
      #       concat "hello"
      #       # is the equivalent of <%= "hello" %>
      #
      #       if logged_in
      #         concat "Logged in!"
      #       else
      #         concat link_to('login', action: :login)
      #       end
      #       # will either display "Logged in!" or a login link
      #   %>
      def concat(string)
        output_buffer << string
      end

      def safe_concat(string)
        output_buffer.respond_to?(:safe_concat) ? output_buffer.safe_concat(string) : concat(string)
      end

      # Truncates a given +text+ after a given <tt>:length</tt> if +text+ is longer than <tt>:length</tt>
      # (defaults to 30). The last characters will be replaced with the <tt>:omission</tt> (defaults to "...")
      # for a total length not exceeding <tt>:length</tt>.
      #
      # Pass a <tt>:separator</tt> to truncate +text+ at a natural break.
      #
      # Pass a block if you want to show extra content when the text is truncated.
      #
      # The result is marked as HTML-safe, but it is escaped by default, unless <tt>:escape</tt> is
      # +false+. Care should be taken if +text+ contains HTML tags or entities, because truncation
      # may produce invalid HTML (such as unbalanced or incomplete tags).
      #
      #   truncate("Once upon a time in a world far far away")
      #   # => "Once upon a time in a world..."
      #
      #   truncate("Once upon a time in a world far far away", length: 17)
      #   # => "Once upon a ti..."
      #
      #   truncate("Once upon a time in a world far far away", length: 17, separator: ' ')
      #   # => "Once upon a..."
      #
      #   truncate("And they found that many people were sleeping better.", length: 25, omission: '... (continued)')
      #   # => "And they f... (continued)"
      #
      #   truncate("<p>Once upon a time in a world far far away</p>")
      #   # => "<p>Once upon a time in a wo..."
      #
      #   truncate("Once upon a time in a world far far away") { link_to "Continue", "#" }
      #   # => "Once upon a time in a wo...<a href="#">Continue</a>"
      def truncate(text, options = {}, &block)
        if text
          length  = options.fetch(:length, 30)

          content = text.truncate(length, options)
          content = options[:escape] == false ? content.html_safe : ERB::Util.html_escape(content)
          content << capture(&block) if block_given? && text.length > length
          content
        end
      end

      # Highlights one or more +phrases+ everywhere in +text+ by inserting it into
      # a <tt>:highlighter</tt> string. The highlighter can be specialized by passing <tt>:highlighter</tt>
      # as a single-quoted string with <tt>\1</tt> where the phrase is to be inserted (defaults to
      # '<mark>\1</mark>')
      #
      #   highlight('You searched for: rails', 'rails')
      #   # => You searched for: <mark>rails</mark>
      #
      #   highlight('You searched for: ruby, rails, dhh', 'actionpack')
      #   # => You searched for: ruby, rails, dhh
      #
      #   highlight('You searched for: rails', ['for', 'rails'], highlighter: '<em>\1</em>')
      #   # => You searched <em>for</em>: <em>rails</em>
      #
      #   highlight('You searched for: rails', 'rails', highlighter: '<a href="search?q=\1">\1</a>')
      #   # => You searched for: <a href="search?q=rails">rails</a>
      def highlight(text, phrases, options = {})
        text = sanitize(text) if options.fetch(:sanitize, true)

        if text.blank? || phrases.blank?
          text
        else
          highlighter = options.fetch(:highlighter, '<mark>\1</mark>')
          match = Array(phrases).map { |p| Regexp.escape(p) }.join('|')
          text.gsub(/(#{match})(?![^<]*?>)/i, highlighter)
        end.html_safe
      end

      # Extracts an excerpt from +text+ that matches the first instance of +phrase+.
      # The <tt>:radius</tt> option expands the excerpt on each side of the first occurrence of +phrase+ by the number of characters
      # defined in <tt>:radius</tt> (which defaults to 100). If the excerpt radius overflows the beginning or end of the +text+,
      # then the <tt>:omission</tt> option (which defaults to "...") will be prepended/appended accordingly. Use the
      # <tt>:separator</tt> option to choose the delimitation. The resulting string will be stripped in any case. If the +phrase+
      # isn't found, nil is returned.
      #
      #   excerpt('This is an example', 'an', radius: 5)
      #   # => ...s is an exam...
      #
      #   excerpt('This is an example', 'is', radius: 5)
      #   # => This is a...
      #
      #   excerpt('This is an example', 'is')
      #   # => This is an example
      #
      #   excerpt('This next thing is an example', 'ex', radius: 2)
      #   # => ...next...
      #
      #   excerpt('This is also an example', 'an', radius: 8, omission: '<chop> ')
      #   # => <chop> is also an example
      #
      #   excerpt('This is a very beautiful morning', 'very', separator: ' ', radius: 1)
      #   # => ...a very beautiful...
      def excerpt(text, phrase, options = {})
        return unless text && phrase

        separator = options[:separator] || ''
        phrase    = Regexp.escape(phrase)
        regex     = /#{phrase}/i

        return unless matches = text.match(regex)
        phrase = matches[0]

        text.split(separator).each do |value|
          if value.match(regex)
            regex = phrase = value
            break
          end
        end

        first_part, second_part = text.split(regex, 2)

        prefix, first_part   = cut_excerpt_part(:first, first_part, separator, options)
        postfix, second_part = cut_excerpt_part(:second, second_part, separator, options)

        affix = [first_part, separator, phrase, separator, second_part].join.strip
        [prefix, affix, postfix].join
      end

      # Attempts to pluralize the +singular+ word unless +count+ is 1. If
      # +plural+ is supplied, it will use that when count is > 1, otherwise
      # it will use the Inflector to determine the plural form.
      #
      #   pluralize(1, 'person')
      #   # => 1 person
      #
      #   pluralize(2, 'person')
      #   # => 2 people
      #
      #   pluralize(3, 'person', 'users')
      #   # => 3 users
      #
      #   pluralize(0, 'person')
      #   # => 0 people
      def pluralize(count, singular, plural = nil)
        word = if (count == 1 || count =~ /^1(\.0+)?$/)
          singular
        else
          plural || singular.pluralize
        end

        "#{count || 0} #{word}"
      end

      # Wraps the +text+ into lines no longer than +line_width+ width. This method
      # breaks on the first whitespace character that does not exceed +line_width+
      # (which is 80 by default).
      #
      #   word_wrap('Once upon a time')
      #   # => Once upon a time
      #
      #   word_wrap('Once upon a time, in a kingdom called Far Far Away, a king fell ill, and finding a successor to the throne turned out to be more trouble than anyone could have imagined...')
      #   # => Once upon a time, in a kingdom called Far Far Away, a king fell ill, and finding\na successor to the throne turned out to be more trouble than anyone could have\nimagined...
      #
      #   word_wrap('Once upon a time', line_width: 8)
      #   # => Once\nupon a\ntime
      #
      #   word_wrap('Once upon a time', line_width: 1)
      #   # => Once\nupon\na\ntime
      def word_wrap(text, options = {})
        line_width = options.fetch(:line_width, 80)

        text.split("\n").collect do |line|
          line.length > line_width ? line.gsub(/(.{1,#{line_width}})(\s+|$)/, "\\1\n").strip : line
        end * "\n"
      end

      # Returns +text+ transformed into HTML using simple formatting rules.
      # Two or more consecutive newlines(<tt>\n\n</tt>) are considered as a
      # paragraph and wrapped in <tt><p></tt> tags. One newline (<tt>\n</tt>) is
      # considered as a linebreak and a <tt><br /></tt> tag is appended. This
      # method does not remove the newlines from the +text+.
      #
      # You can pass any HTML attributes into <tt>html_options</tt>. These
      # will be added to all created paragraphs.
      #
      # ==== Options
      # * <tt>:sanitize</tt> - If +false+, does not sanitize +text+.
      # * <tt>:wrapper_tag</tt> - String representing the wrapper tag, defaults to <tt>"p"</tt>
      #
      # ==== Examples
      #   my_text = "Here is some basic text...\n...with a line break."
      #
      #   simple_format(my_text)
      #   # => "<p>Here is some basic text...\n<br />...with a line break.</p>"
      #
      #   simple_format(my_text, {}, wrapper_tag: "div")
      #   # => "<div>Here is some basic text...\n<br />...with a line break.</div>"
      #
      #   more_text = "We want to put a paragraph...\n\n...right there."
      #
      #   simple_format(more_text)
      #   # => "<p>We want to put a paragraph...</p>\n\n<p>...right there.</p>"
      #
      #   simple_format("Look ma! A class!", class: 'description')
      #   # => "<p class='description'>Look ma! A class!</p>"
      #
      #   simple_format("<blink>Unblinkable.</blink>")
      #   # => "<p>Unblinkable.</p>"
      #
      #   simple_format("<blink>Blinkable!</blink> It's true.", {}, sanitize: false)
      #   # => "<p><blink>Blinkable!</span> It's true.</p>"
      def simple_format(text, html_options = {}, options = {})
        wrapper_tag = options.fetch(:wrapper_tag, :p)

        text = sanitize(text) if options.fetch(:sanitize, true)
        paragraphs = split_paragraphs(text)

        if paragraphs.empty?
          content_tag(wrapper_tag, nil, html_options)
        else
          paragraphs.map { |paragraph|
<<<<<<< HEAD
            content_tag(wrapper_tag, paragraph, html_options, false)
=======
            content_tag(wrapper_tag, raw(paragraph), html_options)
>>>>>>> 98d06c6b
          }.join("\n\n").html_safe
        end
      end

      # Creates a Cycle object whose _to_s_ method cycles through elements of an
      # array every time it is called. This can be used for example, to alternate
      # classes for table rows. You can use named cycles to allow nesting in loops.
      # Passing a Hash as the last parameter with a <tt>:name</tt> key will create a
      # named cycle. The default name for a cycle without a +:name+ key is
      # <tt>"default"</tt>. You can manually reset a cycle by calling reset_cycle
      # and passing the name of the cycle. The current cycle string can be obtained
      # anytime using the current_cycle method.
      #
      #   # Alternate CSS classes for even and odd numbers...
      #   @items = [1,2,3,4]
      #   <table>
      #   <% @items.each do |item| %>
      #     <tr class="<%= cycle("odd", "even") -%>">
      #       <td>item</td>
      #     </tr>
      #   <% end %>
      #   </table>
      #
      #
      #   # Cycle CSS classes for rows, and text colors for values within each row
      #   @items = x = [{first: 'Robert', middle: 'Daniel', last: 'James'},
      #                {first: 'Emily', middle: 'Shannon', maiden: 'Pike', last: 'Hicks'},
      #               {first: 'June', middle: 'Dae', last: 'Jones'}]
      #   <% @items.each do |item| %>
      #     <tr class="<%= cycle("odd", "even", name: "row_class") -%>">
      #       <td>
      #         <% item.values.each do |value| %>
      #           <%# Create a named cycle "colors" %>
      #           <span style="color:<%= cycle("red", "green", "blue", name: "colors") -%>">
      #             <%= value %>
      #           </span>
      #         <% end %>
      #         <% reset_cycle("colors") %>
      #       </td>
      #    </tr>
      #  <% end %>
      def cycle(first_value, *values)
        options = values.extract_options!
        name = options.fetch(:name, 'default')

        values.unshift(first_value)

        cycle = get_cycle(name)
        unless cycle && cycle.values == values
          cycle = set_cycle(name, Cycle.new(*values))
        end
        cycle.to_s
      end

      # Returns the current cycle string after a cycle has been started. Useful
      # for complex table highlighting or any other design need which requires
      # the current cycle string in more than one place.
      #
      #   # Alternate background colors
      #   @items = [1,2,3,4]
      #   <% @items.each do |item| %>
      #     <div style="background-color:<%= cycle("red","white","blue") %>">
      #       <span style="background-color:<%= current_cycle %>"><%= item %></span>
      #     </div>
      #   <% end %>
      def current_cycle(name = "default")
        cycle = get_cycle(name)
        cycle.current_value if cycle
      end

      # Resets a cycle so that it starts from the first element the next time
      # it is called. Pass in +name+ to reset a named cycle.
      #
      #   # Alternate CSS classes for even and odd numbers...
      #   @items = [[1,2,3,4], [5,6,3], [3,4,5,6,7,4]]
      #   <table>
      #   <% @items.each do |item| %>
      #     <tr class="<%= cycle("even", "odd") -%>">
      #         <% item.each do |value| %>
      #           <span style="color:<%= cycle("#333", "#666", "#999", name: "colors") -%>">
      #             <%= value %>
      #           </span>
      #         <% end %>
      #
      #         <% reset_cycle("colors") %>
      #     </tr>
      #   <% end %>
      #   </table>
      def reset_cycle(name = "default")
        cycle = get_cycle(name)
        cycle.reset if cycle
      end

      class Cycle #:nodoc:
        attr_reader :values

        def initialize(first_value, *values)
          @values = values.unshift(first_value)
          reset
        end

        def reset
          @index = 0
        end

        def current_value
          @values[previous_index].to_s
        end

        def to_s
          value = @values[@index].to_s
          @index = next_index
          return value
        end

        private

        def next_index
          step_index(1)
        end

        def previous_index
          step_index(-1)
        end

        def step_index(n)
          (@index + n) % @values.size
        end
      end

      private
        # The cycle helpers need to store the cycles in a place that is
        # guaranteed to be reset every time a page is rendered, so it
        # uses an instance variable of ActionView::Base.
        def get_cycle(name)
          @_cycles = Hash.new unless defined?(@_cycles)
          return @_cycles[name]
        end

        def set_cycle(name, cycle_object)
          @_cycles = Hash.new unless defined?(@_cycles)
          @_cycles[name] = cycle_object
        end

        def split_paragraphs(text)
          return [] if text.blank?

          text.to_str.gsub(/\r\n?/, "\n").split(/\n\n+/).map! do |t|
            t.gsub!(/([^\n]\n)(?=[^\n])/, '\1<br />') || t
          end
        end

        def cut_excerpt_part(part_position, part, separator, options)
          return "", "" unless part

          radius   = options.fetch(:radius, 100)
          omission = options.fetch(:omission, "...")

          part = part.split(separator)
          part.delete("")
          affix = part.size > radius ? omission : ""

          part = if part_position == :first
            drop_index = [part.length - radius, 0].max
            part.drop(drop_index)
          else
            part.first(radius)
          end

          return affix, part.join(separator)
        end
    end
  end
end<|MERGE_RESOLUTION|>--- conflicted
+++ resolved
@@ -266,11 +266,7 @@
           content_tag(wrapper_tag, nil, html_options)
         else
           paragraphs.map { |paragraph|
-<<<<<<< HEAD
-            content_tag(wrapper_tag, paragraph, html_options, false)
-=======
-            content_tag(wrapper_tag, raw(paragraph), html_options)
->>>>>>> 98d06c6b
+            content_tag(wrapper_tag, raw(paragraph), html_options, false)
           }.join("\n\n").html_safe
         end
       end
