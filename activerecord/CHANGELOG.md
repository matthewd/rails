--- conflicted
+++ resolved
@@ -1,4 +1,8 @@
-<<<<<<< HEAD
+*   Fix a bug where using `t.foreign_key` twice with the same `to_table` within
+    the same table definition would only create one foreign key.
+
+    *George Millo*
+
 *   Fix a regression on has many association, where calling a child from parent in child's callback
     results in same child records getting added repeatedly to target.
 
@@ -8,15 +12,6 @@
 
 *   Rework `ActiveRecord::Relation#last`
 
-=======
-*   Fix a bug where using `t.foreign_key` twice with the same `to_table` within
-    the same table definition would only create one foreign key.
-
-    *George Millo*
-
-*   Rework `ActiveRecord::Relation#last` 
-    
->>>>>>> aedde2a3
     1. Never perform additional SQL on loaded relation
     2. Use SQL reverse order instead of loading relation if relation doesn't have limit
     3. Deprecated relation loading when SQL order can not be automatically reversed
