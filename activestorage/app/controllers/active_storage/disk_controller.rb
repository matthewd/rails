--- conflicted
+++ resolved
@@ -9,16 +9,7 @@
 
   def show
     if key = decode_verified_key
-<<<<<<< HEAD
-      serve_file disk_service.path_for(key), content_type: params[:content_type], disposition: params[:disposition]
-=======
-      response.headers["Content-Type"] = key[:content_type] || DEFAULT_SEND_FILE_TYPE
-      response.headers["Content-Disposition"] = key[:disposition] || DEFAULT_SEND_FILE_DISPOSITION
-
-      disk_service.download key[:key] do |chunk|
-        response.stream.write chunk
-      end
->>>>>>> 96dee0e7
+      serve_file disk_service.path_for(key[:key]), content_type: key[:content_type], disposition: key[:disposition]
     else
       head :not_found
     end
