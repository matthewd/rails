<<<<<<< HEAD
module ActiveStorage
  # Provides the class-level DSL for declaring that an Active Record model has attached blobs.
  module Attached::Macros
    # Specifies the relation between a single attachment and the model.
    #
    #   class User < ActiveRecord::Base
    #     has_one_attached :avatar
    #   end
    #
    # There is no column defined on the model side, Active Storage takes
    # care of the mapping between your records and the attachment.
    #
    # Under the covers, this relationship is implemented as a `has_one` association to a
    # `ActiveStorage::Attachment` record and a `has_one-through` association to a
    # `ActiveStorage::Blob` record. These associations are available as `avatar_attachment`
    # and `avatar_blob`. But you shouldn't need to work with these associations directly in
    # most circumstances.
    #
    # The system has been designed to having you go through the `ActiveStorage::Attached::One`
    # proxy that provides the dynamic proxy to the associations and factory methods, like `#attach`.
    #
    # If the +:dependent+ option isn't set, the attachment will be purged
    # (i.e. destroyed) whenever the record is destroyed.
    def has_one_attached(name, dependent: :purge_later)
      define_method(name) do
        instance_variable_get("@active_storage_attached_#{name}") ||
          instance_variable_set("@active_storage_attached_#{name}", ActiveStorage::Attached::One.new(name, self))
      end
=======
# Provides the class-level DSL for declaring that an Active Record model has attached blobs.
module ActiveStorage::Attached::Macros
  # Specifies the relation between a single attachment and the model.
  #
  #   class User < ActiveRecord::Base
  #     has_one_attached :avatar
  #   end
  #
  # There is no column defined on the model side, Active Storage takes
  # care of the mapping between your records and the attachment.
  #
  # Under the covers, this relationship is implemented as a `has_one` association to a
  # `ActiveStorage::Attachment` record and a `has_one-through` association to a
  # `ActiveStorage::Blob` record. These associations are available as `avatar_attachment`
  # and `avatar_blob`. But you shouldn't need to work with these associations directly in
  # most circumstances.
  #
  # The system has been designed to having you go through the `ActiveStorage::Attached::One`
  # proxy that provides the dynamic proxy to the associations and factory methods, like `#attach`.
  #
  # If the +:dependent+ option isn't set, the attachment will be purged
  # (i.e. destroyed) whenever the record is destroyed.
  def has_one_attached(name, dependent: :purge_later)
    define_method(name) do
      if instance_variable_defined?("@active_storage_attached_#{name}")
        instance_variable_get("@active_storage_attached_#{name}")
      else
        instance_variable_set("@active_storage_attached_#{name}", ActiveStorage::Attached::One.new(name, self))
      end
    end
>>>>>>> 6df24c69

      has_one :"#{name}_attachment", -> { where(name: name) }, class_name: "ActiveStorage::Attachment", as: :record
      has_one :"#{name}_blob", through: :"#{name}_attachment", class_name: "ActiveStorage::Blob", source: :blob

      if dependent == :purge_later
        before_destroy { public_send(name).purge_later }
      end
    end

<<<<<<< HEAD
    # Specifies the relation between multiple attachments and the model.
    #
    #   class Gallery < ActiveRecord::Base
    #     has_many_attached :photos
    #   end
    #
    # There are no columns defined on the model side, Active Storage takes
    # care of the mapping between your records and the attachments.
    #
    # To avoid N+1 queries, you can include the attached blobs in your query like so:
    #
    #   Gallery.where(user: Current.user).with_attached_photos
    #
    # Under the covers, this relationship is implemented as a `has_many` association to a
    # `ActiveStorage::Attachment` record and a `has_many-through` association to a
    # `ActiveStorage::Blob` record. These associations are available as `photos_attachments`
    # and `photos_blobs`. But you shouldn't need to work with these associations directly in
    # most circumstances.
    #
    # The system has been designed to having you go through the `ActiveStorage::Attached::Many`
    # proxy that provides the dynamic proxy to the associations and factory methods, like `#attach`.
    #
    # If the +:dependent+ option isn't set, all the attachments will be purged
    # (i.e. destroyed) whenever the record is destroyed.
    def has_many_attached(name, dependent: :purge_later)
      define_method(name) do
        instance_variable_get("@active_storage_attached_#{name}") ||
          instance_variable_set("@active_storage_attached_#{name}", ActiveStorage::Attached::Many.new(name, self))
      end
=======
  # Specifies the relation between multiple attachments and the model.
  #
  #   class Gallery < ActiveRecord::Base
  #     has_many_attached :photos
  #   end
  #
  # There are no columns defined on the model side, Active Storage takes
  # care of the mapping between your records and the attachments.
  #
  # To avoid N+1 queries, you can include the attached blobs in your query like so:
  #
  #   Gallery.where(user: Current.user).with_attached_photos
  #
  # Under the covers, this relationship is implemented as a `has_many` association to a
  # `ActiveStorage::Attachment` record and a `has_many-through` association to a
  # `ActiveStorage::Blob` record. These associations are available as `photos_attachments`
  # and `photos_blobs`. But you shouldn't need to work with these associations directly in
  # most circumstances.
  #
  # The system has been designed to having you go through the `ActiveStorage::Attached::Many`
  # proxy that provides the dynamic proxy to the associations and factory methods, like `#attach`.
  #
  # If the +:dependent+ option isn't set, all the attachments will be purged
  # (i.e. destroyed) whenever the record is destroyed.
  def has_many_attached(name, dependent: :purge_later)
    define_method(name) do
      if instance_variable_defined?("@active_storage_attached_#{name}")
        instance_variable_get("@active_storage_attached_#{name}")
      else
        instance_variable_set("@active_storage_attached_#{name}", ActiveStorage::Attached::Many.new(name, self))
      end
    end
>>>>>>> 6df24c69

      has_many :"#{name}_attachments", -> { where(name: name) }, as: :record, class_name: "ActiveStorage::Attachment"
      has_many :"#{name}_blobs", through: :"#{name}_attachments", class_name: "ActiveStorage::Blob", source: :blob

      scope :"with_attached_#{name}", -> { includes("#{name}_attachments": :blob) }

      if dependent == :purge_later
        before_destroy { public_send(name).purge_later }
      end
    end
  end
end<|MERGE_RESOLUTION|>--- conflicted
+++ resolved
@@ -1,4 +1,3 @@
-<<<<<<< HEAD
 module ActiveStorage
   # Provides the class-level DSL for declaring that an Active Record model has attached blobs.
   module Attached::Macros
@@ -24,41 +23,12 @@
     # (i.e. destroyed) whenever the record is destroyed.
     def has_one_attached(name, dependent: :purge_later)
       define_method(name) do
-        instance_variable_get("@active_storage_attached_#{name}") ||
+        if instance_variable_defined?("@active_storage_attached_#{name}")
+          instance_variable_get("@active_storage_attached_#{name}")
+        else
           instance_variable_set("@active_storage_attached_#{name}", ActiveStorage::Attached::One.new(name, self))
+        end
       end
-=======
-# Provides the class-level DSL for declaring that an Active Record model has attached blobs.
-module ActiveStorage::Attached::Macros
-  # Specifies the relation between a single attachment and the model.
-  #
-  #   class User < ActiveRecord::Base
-  #     has_one_attached :avatar
-  #   end
-  #
-  # There is no column defined on the model side, Active Storage takes
-  # care of the mapping between your records and the attachment.
-  #
-  # Under the covers, this relationship is implemented as a `has_one` association to a
-  # `ActiveStorage::Attachment` record and a `has_one-through` association to a
-  # `ActiveStorage::Blob` record. These associations are available as `avatar_attachment`
-  # and `avatar_blob`. But you shouldn't need to work with these associations directly in
-  # most circumstances.
-  #
-  # The system has been designed to having you go through the `ActiveStorage::Attached::One`
-  # proxy that provides the dynamic proxy to the associations and factory methods, like `#attach`.
-  #
-  # If the +:dependent+ option isn't set, the attachment will be purged
-  # (i.e. destroyed) whenever the record is destroyed.
-  def has_one_attached(name, dependent: :purge_later)
-    define_method(name) do
-      if instance_variable_defined?("@active_storage_attached_#{name}")
-        instance_variable_get("@active_storage_attached_#{name}")
-      else
-        instance_variable_set("@active_storage_attached_#{name}", ActiveStorage::Attached::One.new(name, self))
-      end
-    end
->>>>>>> 6df24c69
 
       has_one :"#{name}_attachment", -> { where(name: name) }, class_name: "ActiveStorage::Attachment", as: :record
       has_one :"#{name}_blob", through: :"#{name}_attachment", class_name: "ActiveStorage::Blob", source: :blob
@@ -68,7 +38,6 @@
       end
     end
 
-<<<<<<< HEAD
     # Specifies the relation between multiple attachments and the model.
     #
     #   class Gallery < ActiveRecord::Base
@@ -95,43 +64,12 @@
     # (i.e. destroyed) whenever the record is destroyed.
     def has_many_attached(name, dependent: :purge_later)
       define_method(name) do
-        instance_variable_get("@active_storage_attached_#{name}") ||
+        if instance_variable_defined?("@active_storage_attached_#{name}")
+          instance_variable_get("@active_storage_attached_#{name}")
+        else
           instance_variable_set("@active_storage_attached_#{name}", ActiveStorage::Attached::Many.new(name, self))
+        end
       end
-=======
-  # Specifies the relation between multiple attachments and the model.
-  #
-  #   class Gallery < ActiveRecord::Base
-  #     has_many_attached :photos
-  #   end
-  #
-  # There are no columns defined on the model side, Active Storage takes
-  # care of the mapping between your records and the attachments.
-  #
-  # To avoid N+1 queries, you can include the attached blobs in your query like so:
-  #
-  #   Gallery.where(user: Current.user).with_attached_photos
-  #
-  # Under the covers, this relationship is implemented as a `has_many` association to a
-  # `ActiveStorage::Attachment` record and a `has_many-through` association to a
-  # `ActiveStorage::Blob` record. These associations are available as `photos_attachments`
-  # and `photos_blobs`. But you shouldn't need to work with these associations directly in
-  # most circumstances.
-  #
-  # The system has been designed to having you go through the `ActiveStorage::Attached::Many`
-  # proxy that provides the dynamic proxy to the associations and factory methods, like `#attach`.
-  #
-  # If the +:dependent+ option isn't set, all the attachments will be purged
-  # (i.e. destroyed) whenever the record is destroyed.
-  def has_many_attached(name, dependent: :purge_later)
-    define_method(name) do
-      if instance_variable_defined?("@active_storage_attached_#{name}")
-        instance_variable_get("@active_storage_attached_#{name}")
-      else
-        instance_variable_set("@active_storage_attached_#{name}", ActiveStorage::Attached::Many.new(name, self))
-      end
-    end
->>>>>>> 6df24c69
 
       has_many :"#{name}_attachments", -> { where(name: name) }, as: :record, class_name: "ActiveStorage::Attachment"
       has_many :"#{name}_blobs", through: :"#{name}_attachments", class_name: "ActiveStorage::Blob", source: :blob
