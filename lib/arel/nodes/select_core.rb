--- conflicted
+++ resolved
@@ -1,20 +1,12 @@
 module Arel
   module Nodes
     class SelectCore < Arel::Nodes::Node
-<<<<<<< HEAD
-      attr_accessor :projections, :wheres, :groups
+      attr_accessor :top, :projections, :wheres, :groups
       attr_accessor :having, :source
 
       def initialize
         @source      = JoinSource.new nil
-=======
-      attr_accessor :top, :froms, :projections, :wheres, :groups
-      attr_accessor :having
-
-      def initialize
         @top         = nil
-        @froms       = nil
->>>>>>> 1215c283
         @projections = []
         @wheres      = []
         @groups      = []
