<<<<<<< HEAD
*   Add `Rails.application.url` and `config.application_url`

    Before it you had to set static application-url in different places.

    ```ruby
    Rails.application.configure do
      # Add top-level Rails.configuration.x.url for canonical reference
      config.x.url = URI("https://myapplication.com")

      # These options will be used as a starting point when generating URLs
      config.action_controller.default_url_options = { host: 'myapplication.com', protocol: 'https' }
      config.action_mailer.default_url_options     = { host: 'myapplication.com', protocol: 'https' }
    end
    ```

    With this change, you only have to set it once.

    ```ruby
    Rails.application.configure do
      # Add top-level Rails.application.url for canonical reference
      config.application_url = "https://myapplication.com"
    end
    ```

    *Tim Aßmann*
=======
*   Do not include redis by default in generated Dev Containers.

    Now that applications use the Solid Queue and Solid Cache gems by default, we do not need to include redis
    in the Dev Container. We will only include redis if `--skip-solid` is used when generating an app that uses
    Active Job or Action Cable.

    When generating a Dev Container for an existing app, we will not include redis if either of the solid gems
    are in use.

    *Andrew Novoselac*
>>>>>>> a5d1e104

*   Use [Solid Cable](https://github.com/rails/solid_cable) as the default Action Cable adapter in production, configured as a separate queue database in config/database.yml. It keeps messages in a table and continuously polls for updates. This makes it possible to drop the common dependency on Redis, if it isn't needed for any other purpose. Despite polling, the performance of Solid Cable is comparable to Redis in most situations. And in all circumstances, it makes it easier to deploy Rails when Redis is no longer a required dependency for Action Cable functionality.

    *DHH*

*   Use [Solid Queue](https://github.com/rails/solid_queue) as the default Active Job backend in production, configured as a separate queue database in config/database.yml. In a single-server deployment, it'll run as a Puma plugin. This is configured in `config/deploy.yml` and can easily be changed to use a dedicated jobs machine.

    *DHH*

*   Use [Solid Cache](https://github.com/rails/solid_cache) as the default Rails.cache backend in production, configured as a separate cache database in config/database.yml.

    *DHH*

*   Add Rails::Rack::SilenceRequest middleware and use it via `config.silence_healthcheck_path = path`
    to silence requests to "/up". This prevents the Kamal-required health checks from clogging up
    the production logs.

    *DHH*

*   Introduce `mariadb-mysql` and `mariadb-trilogy` database options for `rails new`

    When used with the `--devcontainer` flag, these options will use `mariadb` as the database for the
    Dev Container. The original `mysql` and `trilogy` options will use `mysql`. Users who are not
    generating a Dev Container do not need to use the new options.

    *Andrew Novoselac*

*   Deprecate `::STATS_DIRECTORIES`.

    The global constant `STATS_DIRECTORIES` has been deprecated in favor of
    `Rails::CodeStatistics.register_directory`.

    Add extra directories with `Rails::CodeStatistics.register_directory(label, path)`:

    ```ruby
    require "rails/code_statistics"
    Rails::CodeStatistics.register_directory('My Directory', 'path/to/dir')
    ```

    *Petrik de Heus*

*   Enable query log tags by default on development env

    This can be used to trace troublesome SQL statements back to the application
    code that generated these statements. It is also useful when using multiple
    databases because the query logs can identify which database is being used.

    *Matheus Richard*

*   Defer route drawing to the first request, or when url_helpers are called

    Executes the first routes reload in middleware, or when a route set's
    url_helpers receives a route call / asked if it responds to a route.
    Previously, this was executed unconditionally on boot, which can
    slow down boot time unnecessarily for larger apps with lots of routes.

    Environments like production that have `config.eager_load = true` will
    continue to eagerly load routes on boot.

    *Gannon McGibbon*

*   Generate form helpers to use `textarea*` methods instead of `text_area*` methods

    *Sean Doyle*

*   Add authentication generator to give a basic start to an authentication system using database-tracked sessions and password reset.

    Generate with...

    ```
    bin/rails generate authentication
    ```

    Generated files:

    ```
    app/models/current.rb
    app/models/user.rb
    app/models/session.rb
    app/controllers/sessions_controller.rb
    app/controllers/passwords_controller.rb
    app/mailers/passwords_mailer.rb
    app/views/sessions/new.html.erb
    app/views/passwords/new.html.erb
    app/views/passwords/edit.html.erb
    app/views/passwords_mailer/reset.html.erb
    app/views/passwords_mailer/reset.text.erb
    db/migrate/xxxxxxx_create_users.rb
    db/migrate/xxxxxxx_create_sessions.rb
    test/mailers/previews/passwords_mailer_preview.rb
    ```

    *DHH*


*   Add not-null type modifier to migration attributes.

    Generating with...

    ```
    bin/rails generate migration CreateUsers email_address:string!:uniq password_digest:string!
    ```

    Produces:

    ```ruby
    class CreateUsers < ActiveRecord::Migration[8.0]
      def change
        create_table :users do |t|
          t.string :email_address, null: false
          t.string :password_digest, null: false

          t.timestamps
        end
        add_index :users, :email_address, unique: true
      end
    end
    ```

    *DHH*

*   Add a `script` folder to applications, and a scripts generator.

    The new `script` folder is meant to hold one-off or general purpose scripts,
    such as data migration scripts, cleanup scripts, etc.

    A new script generator allows you to create such scripts:

    ```
    bin/rails generate script my_script
    bin/rails generate script data/backfill
    ```

    You can run the generated script using:

    ```
    bundle exec ruby script/my_script.rb
    bundle exec ruby script/data/backfill.rb
    ```

    *Jerome Dalbert*, *Haroon Ahmed*

*   Deprecate `bin/rake stats` in favor of `bin/rails stats`.

    *Juan Vásquez*

*   Add internal page `/rails/info/notes`, that displays the same information as `bin/rails notes`.

    *Deepak Mahakale*

*   Add Rubocop and GitHub Actions to plugin generator.
    This can be skipped using --skip-rubocop and --skip-ci.

    *Chris Oliver*

*   Use Kamal for deployment by default, which includes generating a Rails-specific config/deploy.yml.
    This can be skipped using --skip-kamal. See more: https://kamal-deploy.org/

    *DHH*

Please check [7-2-stable](https://github.com/rails/rails/blob/7-2-stable/railties/CHANGELOG.md) for previous changes.<|MERGE_RESOLUTION|>--- conflicted
+++ resolved
@@ -1,4 +1,3 @@
-<<<<<<< HEAD
 *   Add `Rails.application.url` and `config.application_url`
 
     Before it you had to set static application-url in different places.
@@ -24,7 +23,7 @@
     ```
 
     *Tim Aßmann*
-=======
+
 *   Do not include redis by default in generated Dev Containers.
 
     Now that applications use the Solid Queue and Solid Cache gems by default, we do not need to include redis
@@ -35,7 +34,6 @@
     are in use.
 
     *Andrew Novoselac*
->>>>>>> a5d1e104
 
 *   Use [Solid Cable](https://github.com/rails/solid_cable) as the default Action Cable adapter in production, configured as a separate queue database in config/database.yml. It keeps messages in a table and continuously polls for updates. This makes it possible to drop the common dependency on Redis, if it isn't needed for any other purpose. Despite polling, the performance of Solid Cable is comparable to Redis in most situations. And in all circumstances, it makes it easier to deploy Rails when Redis is no longer a required dependency for Action Cable functionality.
 
